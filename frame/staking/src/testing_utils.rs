// This file is part of Substrate.

// Copyright (C) 2020-2021 Parity Technologies (UK) Ltd.
// SPDX-License-Identifier: Apache-2.0

// Licensed under the Apache License, Version 2.0 (the "License");
// you may not use this file except in compliance with the License.
// You may obtain a copy of the License at
//
// 	http://www.apache.org/licenses/LICENSE-2.0
//
// Unless required by applicable law or agreed to in writing, software
// distributed under the License is distributed on an "AS IS" BASIS,
// WITHOUT WARRANTIES OR CONDITIONS OF ANY KIND, either express or implied.
// See the License for the specific language governing permissions and
// limitations under the License.

//! Testing utils for staking. Provides some common functions to setup staking state, such as
//! bonding validators, nominators, and generating different types of solutions.

use crate::{Pallet as Staking, *};
use frame_benchmarking::account;
use frame_system::RawOrigin;
use rand_chacha::{
	rand_core::{RngCore, SeedableRng},
	ChaChaRng,
};
use sp_io::hashing::blake2_256;

use frame_election_provider_support::SortedListProvider;
use frame_support::{pallet_prelude::*, traits::Currency};
use sp_runtime::{traits::StaticLookup, Perbill};
use sp_std::prelude::*;

const SEED: u32 = 0;

/// This function removes all validators and nominators from storage.
pub fn clear_validators_and_nominators<T: Config>() {
	Validators::<T>::remove_all(None);
	CounterForValidators::<T>::kill();

	// whenever we touch nominators counter we should update `T::SortedListProvider` as well.
	Nominators::<T>::remove_all(None);
	CounterForNominators::<T>::kill();
<<<<<<< HEAD
	T::SortedListProvider::clear();
=======
	let _ = T::SortedListProvider::clear(None);
>>>>>>> 4f8e0cf6
}

/// Grab a funded user.
pub fn create_funded_user<T: Config>(
	string: &'static str,
	n: u32,
	balance_factor: u32,
) -> T::AccountId {
	let user = account(string, n, SEED);
	let balance = T::Currency::minimum_balance() * balance_factor.into();
	let _ = T::Currency::make_free_balance_be(&user, balance);
	user
}

/// Grab a funded user with max Balance.
pub fn create_funded_user_with_balance<T: Config>(
	string: &'static str,
	n: u32,
	balance: BalanceOf<T>,
) -> T::AccountId {
	let user = account(string, n, SEED);
	let _ = T::Currency::make_free_balance_be(&user, balance);
	user
}

/// Create a stash and controller pair.
pub fn create_stash_controller<T: Config>(
	n: u32,
	balance_factor: u32,
	destination: RewardDestination<T::AccountId>,
) -> Result<(T::AccountId, T::AccountId), &'static str> {
	let stash = create_funded_user::<T>("stash", n, balance_factor);
	let controller = create_funded_user::<T>("controller", n, balance_factor);
	let controller_lookup: <T::Lookup as StaticLookup>::Source =
		T::Lookup::unlookup(controller.clone());
	let amount = T::Currency::minimum_balance() * (balance_factor / 10).max(1).into();
	Staking::<T>::bond(
		RawOrigin::Signed(stash.clone()).into(),
		controller_lookup,
		amount,
		destination,
	)?;
	return Ok((stash, controller))
}

/// Create a stash and controller pair with fixed balance.
pub fn create_stash_controller_with_balance<T: Config>(
	n: u32,
	balance: crate::BalanceOf<T>,
	destination: RewardDestination<T::AccountId>,
) -> Result<(T::AccountId, T::AccountId), &'static str> {
	let stash = create_funded_user_with_balance::<T>("stash", n, balance);
	let controller = create_funded_user_with_balance::<T>("controller", n, balance);
	let controller_lookup: <T::Lookup as StaticLookup>::Source =
		T::Lookup::unlookup(controller.clone());

	Staking::<T>::bond(
		RawOrigin::Signed(stash.clone()).into(),
		controller_lookup,
		balance,
		destination,
	)?;
	Ok((stash, controller))
}

/// Create a stash and controller pair, where the controller is dead, and payouts go to controller.
/// This is used to test worst case payout scenarios.
pub fn create_stash_and_dead_controller<T: Config>(
	n: u32,
	balance_factor: u32,
	destination: RewardDestination<T::AccountId>,
) -> Result<(T::AccountId, T::AccountId), &'static str> {
	let stash = create_funded_user::<T>("stash", n, balance_factor);
	// controller has no funds
	let controller = create_funded_user::<T>("controller", n, 0);
	let controller_lookup: <T::Lookup as StaticLookup>::Source =
		T::Lookup::unlookup(controller.clone());
	let amount = T::Currency::minimum_balance() * (balance_factor / 10).max(1).into();
	Staking::<T>::bond(
		RawOrigin::Signed(stash.clone()).into(),
		controller_lookup,
		amount,
		destination,
	)?;
	return Ok((stash, controller))
}

/// create `max` validators.
pub fn create_validators<T: Config>(
	max: u32,
	balance_factor: u32,
) -> Result<Vec<<T::Lookup as StaticLookup>::Source>, &'static str> {
	create_validators_with_seed::<T>(max, balance_factor, 0)
}

/// create `max` validators, with a seed to help unintentional prevent account collisions.
pub fn create_validators_with_seed<T: Config>(
	max: u32,
	balance_factor: u32,
	seed: u32,
) -> Result<Vec<<T::Lookup as StaticLookup>::Source>, &'static str> {
	let mut validators: Vec<<T::Lookup as StaticLookup>::Source> = Vec::with_capacity(max as usize);
	for i in 0..max {
		let (stash, controller) =
			create_stash_controller::<T>(i + seed, balance_factor, RewardDestination::Staked)?;
		let validator_prefs =
			ValidatorPrefs { commission: Perbill::from_percent(50), ..Default::default() };
		Staking::<T>::validate(RawOrigin::Signed(controller).into(), validator_prefs)?;
		let stash_lookup: <T::Lookup as StaticLookup>::Source = T::Lookup::unlookup(stash);
		validators.push(stash_lookup);
	}
	Ok(validators)
}

/// This function generates validators and nominators who are randomly nominating
/// `edge_per_nominator` random validators (until `to_nominate` if provided).
///
/// NOTE: This function will remove any existing validators or nominators to ensure
/// we are working with a clean state.
///
/// Parameters:
/// - `validators`: number of bonded validators
/// - `nominators`: number of bonded nominators.
/// - `edge_per_nominator`: number of edge (vote) per nominator.
/// - `randomize_stake`: whether to randomize the stakes.
/// - `to_nominate`: if `Some(n)`, only the first `n` bonded validator are voted upon. Else, all of
///   them are considered and `edge_per_nominator` random validators are voted for.
///
/// Return the validators chosen to be nominated.
pub fn create_validators_with_nominators_for_era<T: Config>(
	validators: u32,
	nominators: u32,
	edge_per_nominator: usize,
	randomize_stake: bool,
	to_nominate: Option<u32>,
) -> Result<Vec<<T::Lookup as StaticLookup>::Source>, &'static str> {
	clear_validators_and_nominators::<T>();

	let mut validators_stash: Vec<<T::Lookup as StaticLookup>::Source> =
		Vec::with_capacity(validators as usize);
	let mut rng = ChaChaRng::from_seed(SEED.using_encoded(blake2_256));

	// Create validators
	for i in 0..validators {
		let balance_factor = if randomize_stake { rng.next_u32() % 255 + 10 } else { 100u32 };
		let (v_stash, v_controller) =
			create_stash_controller::<T>(i, balance_factor, RewardDestination::Staked)?;
		let validator_prefs =
			ValidatorPrefs { commission: Perbill::from_percent(50), ..Default::default() };
		Staking::<T>::validate(RawOrigin::Signed(v_controller.clone()).into(), validator_prefs)?;
		let stash_lookup: <T::Lookup as StaticLookup>::Source =
			T::Lookup::unlookup(v_stash.clone());
		validators_stash.push(stash_lookup.clone());
	}

	let to_nominate = to_nominate.unwrap_or(validators_stash.len() as u32) as usize;
	let validator_chosen = validators_stash[0..to_nominate].to_vec();

	// Create nominators
	for j in 0..nominators {
		let balance_factor = if randomize_stake { rng.next_u32() % 255 + 10 } else { 100u32 };
		let (_n_stash, n_controller) =
			create_stash_controller::<T>(u32::MAX - j, balance_factor, RewardDestination::Staked)?;

		// Have them randomly validate
		let mut available_validators = validator_chosen.clone();
		let mut selected_validators: Vec<<T::Lookup as StaticLookup>::Source> =
			Vec::with_capacity(edge_per_nominator);

		for _ in 0..validators.min(edge_per_nominator as u32) {
			let selected = rng.next_u32() as usize % available_validators.len();
			let validator = available_validators.remove(selected);
			selected_validators.push(validator);
		}
		Staking::<T>::nominate(
			RawOrigin::Signed(n_controller.clone()).into(),
			selected_validators,
		)?;
	}

	ValidatorCount::<T>::put(validators);

	Ok(validator_chosen)
}

/// get the current era.
pub fn current_era<T: Config>() -> EraIndex {
	<Pallet<T>>::current_era().unwrap_or(0)
}<|MERGE_RESOLUTION|>--- conflicted
+++ resolved
@@ -42,11 +42,7 @@
 	// whenever we touch nominators counter we should update `T::SortedListProvider` as well.
 	Nominators::<T>::remove_all(None);
 	CounterForNominators::<T>::kill();
-<<<<<<< HEAD
-	T::SortedListProvider::clear();
-=======
 	let _ = T::SortedListProvider::clear(None);
->>>>>>> 4f8e0cf6
 }
 
 /// Grab a funded user.
